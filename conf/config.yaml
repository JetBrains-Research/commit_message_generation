--- conflicted
+++ resolved
@@ -16,11 +16,7 @@
     num_workers: 4
 logger:
   _target_: pytorch_lightning.loggers.WandbLogger
-<<<<<<< HEAD
-  name: 4+4 random changed lines only w/o token_type_ids
-=======
   name: 4+4 random changed lines only correct embeddings
->>>>>>> f63a14ec
   project: commit_message_generation
 model:
   learning_rate: 1e-4
